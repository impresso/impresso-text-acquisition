<<<<<<< HEAD
__version__ = "0.9.3"
=======
__version__ = "0.9.2"
>>>>>>> 5cda20e1
<|MERGE_RESOLUTION|>--- conflicted
+++ resolved
@@ -1,5 +1 @@
-<<<<<<< HEAD
 __version__ = "0.9.3"
-=======
-__version__ = "0.9.2"
->>>>>>> 5cda20e1
