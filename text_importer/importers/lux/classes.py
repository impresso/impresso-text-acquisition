--- conflicted
+++ resolved
@@ -22,10 +22,6 @@
                                      CONTENTITEM_TYPE_OBITUARY,
                                      CONTENTITEM_TYPE_TABLE,
                                      CONTENTITEM_TYPE_WEATHER)
-<<<<<<< HEAD
-from text_importer.importers.lux.helpers import convert_coordinates, encode_ark, section_is_article, div_has_body, \
-    find_section_articles, remove_section_cis, parse_style
-=======
 from text_importer.importers.lux.helpers import (convert_coordinates, 
                                                  encode_ark, 
                                                  section_is_article, 
@@ -33,7 +29,6 @@
                                                  find_section_articles, 
                                                  remove_section_cis)
 from text_importer.importers.mets_alto.alto import parse_style
->>>>>>> 7bd7fe0b
 from text_importer.importers.mets_alto import (MetsAltoNewspaperIssue,
                                                MetsAltoNewspaperPage,
                                                parse_mets_amdsec)
@@ -47,11 +42,6 @@
 
 
 class LuxNewspaperPage(MetsAltoNewspaperPage):
-<<<<<<< HEAD
-    """Class representing a page in BNL data."""
-    
-    def _parse_font_styles(self):
-=======
     """Newspaper page in BNL (Mets/Alto) format.
 
     Args:
@@ -74,7 +64,6 @@
     def _parse_font_styles(self) -> None:
         """Parse section `<TextStyle>` of the XML file to extract the fonts.
         """
->>>>>>> 7bd7fe0b
         style_divs = self.xml.findAll("TextStyle")
         
         styles = []
@@ -83,11 +72,7 @@
         
         self.page_data['s'] = styles
     
-<<<<<<< HEAD
-    def add_issue(self, issue: MetsAltoNewspaperIssue):
-=======
     def add_issue(self, issue: MetsAltoNewspaperIssue) -> None:
->>>>>>> 7bd7fe0b
         self.issue = issue
         encoded_ark_id = encode_ark(self.issue.ark_id)
         iiif_base_link = f'{IIIF_ENDPOINT_URL}/{encoded_ark_id}'
@@ -95,27 +80,15 @@
         self.page_data['iiif'] = iiif_link
         self._parse_font_styles()
     
-<<<<<<< HEAD
-    def _convert_coordinates(self, page_data: List[dict]) -> Tuple[bool, List[dict]]:
-=======
     def _convert_coordinates(
         self, page_regions: list[dict]
     ) -> tuple[bool, list[dict]]:
->>>>>>> 7bd7fe0b
         success = False
         try:
             img_props = self.issue.image_properties[self.number]
             x_res = img_props['x_resolution']
             y_res = img_props['y_resolution']
             
-<<<<<<< HEAD
-            for region in page_data:
-                
-                x, y, w, h = region['c']
-                region['c'] = convert_coordinates(x, y, w, h, x_res, y_res)
-                
-                logger.debug(f"Page {self.number}: {x},{y},{w},{h} => {region['c']}")
-=======
             for region in page_regions:
                 
                 x, y, w, h = region['c']
@@ -124,37 +97,24 @@
                 
                 logger.debug(f"Page {self.number}: "
                              f"{x},{y},{w},{h} => {region['c']}")
->>>>>>> 7bd7fe0b
                 
                 for paragraph in region['p']:
                     
                     x, y, w, h = paragraph['c']
-<<<<<<< HEAD
-                    paragraph['c'] = convert_coordinates(x, y, w, h, x_res, y_res)
-                    
-                    logger.debug(f"(para) Page {self.number}: {x},{y},{w},{h} => {paragraph['c']}")
-=======
                     paragraph['c'] = convert_coordinates(x, y, w, h, 
                                                          x_res, y_res)
                     
                     logger.debug(f"(para) Page {self.number}: "
                                  f"{x},{y},{w},{h} => {paragraph['c']}")
->>>>>>> 7bd7fe0b
                     
                     for line in paragraph['l']:
                         
                         x, y, w, h = line['c']
-<<<<<<< HEAD
-                        line['c'] = convert_coordinates(x, y, w, h, x_res, y_res)
-                        
-                        logger.debug(f"(line) Page {self.number}: {x},{y},{w},{h} => {paragraph['c']}")
-=======
                         line['c'] = convert_coordinates(x, y, w, h, 
                                                         x_res, y_res)
                         
                         logger.debug(f"(line) Page {self.number}: "
                                      f"{x},{y},{w},{h} => {paragraph['c']}")
->>>>>>> 7bd7fe0b
                         
                         for token in line['t']:
                             x, y, w, h = token['c']
@@ -193,11 +153,6 @@
         ark_id (int): Issue ARK identifier, for the issue's pages' iiif links.
     """
     
-<<<<<<< HEAD
-    def _find_pages(self):
-        """Detects the Alto XML page files for a newspaper issue."""
-        
-=======
     def _find_pages(self) -> None:
         """Detect and create the issue pages using the relevant Alto XML files.
 
@@ -206,7 +161,6 @@
         Raises:
             e: Instantiation of a page or adding it to :attr:`pages` failed.
         """
->>>>>>> 7bd7fe0b
         # get the canonical names for pages in the newspaper issue by
         # visiting the `text` sub-folder with the alto XML files
         text_path = os.path.join(self.path, 'text')
@@ -224,14 +178,10 @@
             page_no = g.group(2)
             page_numbers.append(int(page_no))
         
-<<<<<<< HEAD
-        page_canonical_names = ["{}-p{}".format(self.id, str(page_n).zfill(4)) for page_n in page_numbers]
-=======
         page_canonical_names = [
             "{}-p{}".format(self.id, str(page_n).zfill(4)) 
             for page_n in page_numbers
         ]
->>>>>>> 7bd7fe0b
         
         self.pages = []
         for filename, page_no, page_id in zip(page_file_names, page_numbers, 
@@ -247,17 +197,6 @@
                         )
                 raise e
     
-<<<<<<< HEAD
-    def _parse_mets_div(self, element):
-        # to each section_id corresponds a div
-        # find first-level DIVs inside the element
-        # and inside each div get to the <area>
-        # return a dict with component_id, component_role, component_fileid
-        
-        parts = []
-        
-        for child in element.children:
-=======
     def _parse_mets_div(self, div: Tag) -> list[dict[str, str | int]]:
         """Parse the children of a content item div for its legacy `parts`.
 
@@ -274,7 +213,6 @@
         parts = []
         
         for child in div.children:
->>>>>>> 7bd7fe0b
             if isinstance(child, NavigableString):
                 continue
             elif isinstance(child, Tag):
@@ -296,12 +234,6 @@
                             )
         return parts
     
-<<<<<<< HEAD
-    def _parse_dmdsec(self):
-        """
-        Parses the `dmdSec` tags of the Mets file. Those tags' `ID` attribute should contain `ARTICLE` or `PICT`
-        :return:
-=======
     def _parse_dmdsec(self) -> tuple[list[dict[str, Any]], int]:
         """Parse `<dmdSec>` tags of Mets file to find some content items.
         
@@ -314,16 +246,11 @@
         Returns:
             tuple[list[dict[str, Any]], int]: Parsed CI's and counter to keep
                 track of the item numbers.
->>>>>>> 7bd7fe0b
         """
         content_items = []
         sections = self.xml.findAll('dmdSec')
         
-<<<<<<< HEAD
-        # enforce sorting based on the ID string to pinpoint the generated canonical IDs
-=======
         # sort based on the ID string to pinpoint the generated canonical IDs
->>>>>>> 7bd7fe0b
         sections = sorted(
                 sections,
                 key=lambda elem: elem.get('ID').split("_")[1]
@@ -335,32 +262,16 @@
             if "ARTICLE" in section_id or "PICT" in section_id:
                 # Get title Info
                 title_elements = section.find_all('titleInfo')
-<<<<<<< HEAD
-                item_title = title_elements[0].getText().replace('\n', ' ') \
-                    .strip() if len(title_elements) > 0 else None
-=======
                 item_title = (
                     title_elements[0].getText().replace('\n', ' ').strip() 
                     if len(title_elements) > 0 else None
                 )
                 #TODO: case when len(title_elements)>1 ?
->>>>>>> 7bd7fe0b
                 
                 # Prepare ci metadata
                 metadata = {
                     'id': "{}-i{}".format(self.id, str(counter).zfill(4)),
                     'pp': [],
-<<<<<<< HEAD
-                    'tp': CONTENTITEM_TYPE_ARTICLE if "ARTICLE" in section_id else CONTENTITEM_TYPE_IMAGE
-                    }
-                
-                # Find the parts
-                try:
-                    item_div = self.xml.findAll('div', {'DMDID': section_id})[0]
-                    parts = self._parse_mets_div(item_div)
-                except IndexError:
-                    err_msg = f"<div [DMID]={section_id}> not found {self.path}"
-=======
                     'tp': (
                         CONTENTITEM_TYPE_ARTICLE 
                         if "ARTICLE" in section_id 
@@ -374,7 +285,6 @@
                     parts = self._parse_mets_div(item_div)
                 except IndexError:
                     err_msg = f"<div DMID={section_id}> not found {self.path}"
->>>>>>> 7bd7fe0b
                     self._notes.append(err_msg)
                     logger.error(err_msg)
                     parts = []
@@ -399,24 +309,13 @@
                     item['m']['l'] = lang
                 
                 # This has been added to not consider ads as pictures
-<<<<<<< HEAD
-                if not ((item_div is not None) and ("PICT" in section_id) and (item_div.get("TYPE") == "ADVERTISEMENT")):
-=======
                 if (not ((item_div is not None) and ("PICT" in section_id) and
                          (item_div.get("TYPE") == "ADVERTISEMENT"))):
->>>>>>> 7bd7fe0b
                     content_items.append(item)
                 counter += 1
         
         return content_items, counter
     
-<<<<<<< HEAD
-    def _parse_structmap_divs(self, start_counter):
-        """
-        Parses content items that are only in the Logical structmap of the METS file
-        :param start_counter:
-        :return:
-=======
     def _parse_structmap_divs(
         self, start_counter: int
     ) -> tuple[list[dict[str, Any]], int]:
@@ -428,7 +327,6 @@
         Returns:
             tuple[list[dict[str, Any]], int]: Parsed CI's and updated counter
                 to keep track of the item numbers.
->>>>>>> 7bd7fe0b
         """
         content_items = []
         counter = start_counter
@@ -441,14 +339,8 @@
             divs += element.findAll('div', {'TYPE': div_type})
         
         sorted_divs = sorted(
-<<<<<<< HEAD
-                divs,
-                key=lambda elem: elem.get('ID')
-                )
-=======
             divs, key=lambda elem: elem.get('ID')
         )
->>>>>>> 7bd7fe0b
         
         for div in sorted_divs:
             
@@ -463,45 +355,26 @@
                 continue
             
             # TODO: how to get language information for these CIs ?
-<<<<<<< HEAD
-            # The language of those CI should be in the DMDSEC of their parent section.
-=======
             # The language of those CI should be in
             # the DMDSEC of their parent section.
->>>>>>> 7bd7fe0b
             metadata = {
                 'id': "{}-i{}".format(self.id, str(counter).zfill(4)),
                 'tp': content_item_type,
                 'pp': [],
                 't': div.get('LABEL')
-<<<<<<< HEAD
-                }
-=======
             }
->>>>>>> 7bd7fe0b
             
             item = {
                 "m": metadata,
                 "l": {
                     "parts": self._parse_mets_div(div),  # Parse the parts
                     "id": div.get('ID')
-<<<<<<< HEAD
-                    }
-                }
-=======
                 }
             }
->>>>>>> 7bd7fe0b
             content_items.append(item)
             counter += 1
         return content_items, counter
     
-<<<<<<< HEAD
-    def _process_image_ci(self, ci):
-        
-        item_div = self.xml.findAll('div', {'DMDID': ci['l']['id']})[0]
-        
-=======
     def _process_image_ci(self, ci: dict[str, Any]) -> None:
         """Process an image content item to complete its information.
 
@@ -513,7 +386,6 @@
             item_div = item_div[0]
         else:
             return
->>>>>>> 7bd7fe0b
         legacy_id = item_div.get('ID')
         # Image is actually table
         
@@ -533,11 +405,7 @@
                     part
                     for part in ci['l']['parts']
                     if part['comp_role'] == 'image'
-<<<<<<< HEAD
-                    ][0]
-=======
                 ][0]
->>>>>>> 7bd7fe0b
             except IndexError as e:
                 err_msg = f'{legacy_id} without image subpart'
                 err_msg += f"; {legacy_id} has {ci['l']['parts']}"
@@ -564,28 +432,6 @@
             
             try:
                 # parse the Alto file to fetch the coordinates
-<<<<<<< HEAD
-                composed_block = curr_page.xml.find(
-                        'ComposedBlock',
-                        {"ID": part['comp_id']}
-                        )
-                
-                if composed_block:
-                    graphic_el = composed_block.find(
-                            'GraphicalElement'
-                            )
-                    
-                    if graphic_el is None:
-                        graphic_el = curr_page.xml.find(
-                                'Illustration'
-                                )
-                else:
-                    graphic_el = curr_page.xml.find(
-                            'Illustration',
-                            {"ID": part['comp_id']}
-                            )
-                
-=======
                 composed_block = curr_page.xml.find('ComposedBlock', 
                                                     {"ID": part['comp_id']})
                 
@@ -598,7 +444,6 @@
                     graphic_el = curr_page.xml.find('Illustration', 
                                                     {"ID": part['comp_id']})
 
->>>>>>> 7bd7fe0b
                 hpos = int(graphic_el.get('HPOS'))
                 vpos = int(graphic_el.get('VPOS'))
                 width = int(graphic_el.get('WIDTH'))
@@ -606,19 +451,6 @@
                 img_props = self.image_properties[curr_page.number]
                 x_resolution = img_props['x_resolution']
                 y_resolution = img_props['y_resolution']
-<<<<<<< HEAD
-                coordinates = convert_coordinates(
-                        hpos,
-                        vpos,
-                        height,
-                        width,
-                        x_resolution,
-                        y_resolution
-                        )
-                encoded_ark_id = encode_ark(self.ark_id)
-                iiif_base_link = f'{IIIF_ENDPOINT_URL}/{encoded_ark_id}'
-                ci['m']['iiif_link'] = f'{iiif_base_link}%2fpages%2f{curr_page.number}/info.json'
-=======
                 coordinates = convert_coordinates(hpos, vpos, height, width, 
                                                   x_resolution, y_resolution)
                 encoded_ark_id = encode_ark(self.ark_id)
@@ -626,7 +458,6 @@
                 ci['m']['iiif_link'] = (
                     f'{iiif_base_link}%2fpages%2f{curr_page.number}/info.json'
                 )
->>>>>>> 7bd7fe0b
                 ci['c'] = list(coordinates)
                 del ci['l']['parts']
             except Exception as e:
@@ -636,28 +467,11 @@
                                 curr_page.filename
                                 )
                         )
-<<<<<<< HEAD
-                err_msg += f"<ComposedBlock> @ID {part['comp_id']} \
-                 not found"
-=======
                 err_msg += f"<ComposedBlock> @ID {part['comp_id']} not found"
->>>>>>> 7bd7fe0b
                 logger.error(err_msg)
                 self._notes.append(err_msg)
                 logger.exception(e)
     
-<<<<<<< HEAD
-    def _parse_section(self, section, section_div, content_items, counter):
-        """
-        Given the section (DMDID), the section div and the content items, this function reconstructs the sections
-        In the `l` part of the ci, there is an additional field `canonical_parts` which points to articles that were added
-        to this section. (Bugfix done by Edoardo)
-        :param section:
-        :param section_div:
-        :param content_items:
-        :param counter:
-        :return:
-=======
     def _parse_section(
         self, 
         section: Tag, 
@@ -679,7 +493,6 @@
 
         Returns:
             dict[str, Any]: Content item of the reconstructed section.
->>>>>>> 7bd7fe0b
         """
         title_elements = section.find_all('titleInfo')
         
@@ -707,15 +520,6 @@
             }
         return item
     
-<<<<<<< HEAD
-    def _parse_sections(self, content_items, start_counter):
-        """
-        Reconstructs all the sections from the METS file (bugfix by Edoardo)
-        
-        :param content_items:
-        :param start_counter:
-        :return:
-=======
     def _parse_sections(self, content_items: list[dict[str, Any]], 
                         start_counter: int) -> list[dict[str, Any]]:
         """Reconstruct all the sections from the METS file (bugfix by Edoardo).
@@ -726,7 +530,6 @@
 
         Returns:
             list[dict[str, Any]]: Updated content items
->>>>>>> 7bd7fe0b
         """
         counter = start_counter
         mets_doc = self.xml
@@ -748,41 +551,12 @@
                     logger.error(err_msg)
                     continue
                 if div_has_body(div) and section_is_article(div):
-<<<<<<< HEAD
-                    new_section = self._parse_section(section, div, content_items, counter)
-=======
                     new_section = self._parse_section(section, div, 
                                                       content_items, counter)
->>>>>>> 7bd7fe0b
                     new_sections.append(new_section)
                     counter += 1
         return new_sections
     
-<<<<<<< HEAD
-    def _parse_mets(self):
-        """Parses the Mets XML file of the newspaper issue."""
-        
-        mets_file = [
-            os.path.join(self.path, f)
-            for f in os.listdir(self.path)
-            if 'mets.xml' in f
-            ][0]
-        
-        with codecs.open(mets_file, 'r', "utf-8") as f:
-            raw_xml = f.read()
-        
-        mets_doc = BeautifulSoup(raw_xml, 'xml')
-        
-        # explain
-        self.image_properties = parse_mets_amdsec(mets_doc, x_res='xOpticalResolution', y_res='yOpticalResolution')
-        
-        # First find `ARTICLE` and `PICTURE`
-        content_items, counter = self._parse_dmdsec()
-        # Then find other CIs
-        new_cis, counter = self._parse_structmap_divs(
-                start_counter=counter
-                )
-=======
     def _parse_mets(self) -> None:
         """Parse the Mets XML file corresponding to this issue.
 
@@ -803,7 +577,6 @@
         content_items, counter = self._parse_dmdsec()
         # Then find other content items
         new_cis, counter = self._parse_structmap_divs(start_counter=counter)
->>>>>>> 7bd7fe0b
         content_items += new_cis
         
         # Reconstruct sections
@@ -816,11 +589,7 @@
         content_items += section_cis
         # Set ark_id
         ark_link = mets_doc.find('mets').get('OBJID')
-<<<<<<< HEAD
-        self.ark_id = ark_link.replace('https://persist.lu/', '')
-=======
         self.ark_id = ark_link.replace('https://persist.lu/ark:/', 'ark:')
->>>>>>> 7bd7fe0b
         
         for ci in content_items:
             
@@ -840,11 +609,7 @@
             "id": self.id,
             "ar": self.rights,
             "pp": [p.id for p in self.pages]
-<<<<<<< HEAD
-            }
-=======
         }
->>>>>>> 7bd7fe0b
         
         if self._notes:
             self.issue_data["n"] = "\n".join(self._notes)