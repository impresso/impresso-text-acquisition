from text_importer.importers import CONTENTITEM_TYPE_IMAGE
<<<<<<< HEAD
=======
from bs4.element import Tag
from typing import Any
>>>>>>> 7bd7fe0b

NON_ARTICLE = ["advertisement", "death_notice"]


<<<<<<< HEAD
def convert_coordinates(hpos, vpos, width, height, x_res, y_res):
    """
    x =   (coordinate['xResolution']/254.0) * coordinate['hpos']
=======
def convert_coordinates(hpos: int, vpos: int, width: int, height: int,
                        x_res: float, y_res: float) -> list[int]:
    """Convert the coordinates to iiif-compliant ones using the resolution.
>>>>>>> 7bd7fe0b

    - x = (coordinate['xResolution']/254.0) * coordinate['hpos']
    - y = (coordinate['yResolution']/254.0) * coordinate['vpos']
    - w = (coordinate['xResolution']/254.0) * coordinate['width']
    - h = (coordinate['yResolution']/254.0) * coordinate['height']

    Args:
        hpos (int): Horizontal position coordinate of element.
        vpos (int): Vertical position coordinate of element..
        width (int): Width of element.
        height (int): Height of element.
        x_res (float): X-axis resolution of image.
        y_res (float): Y-axis resolution of image.

    Returns:
        list[int]: Converted coordinates.
    """
    x = (x_res / 254) * hpos
    y = (y_res / 254) * vpos
    w = (x_res / 254) * width
    h = (y_res / 254) * height
    return [int(x), int(y), int(w), int(h)]

def encode_ark(ark: str) -> str:
    """Replaces (encodes) backslashes in the Ark identifier.

    Args:
        ark (str): original ark identifier.

    Returns:
        str: New ark identifier with encoded backslashes.
    """
    return ark.replace('/', '%2f')


def div_has_body(div: Tag, body_type='body') -> bool:
    """Checks if the given `div` has a body in it's direct children.

    Args:
        div (Tag): `div` element to check.
        body_type (str, optional): Content type of a body. Defaults to 'body'.

    Returns:
        bool: True if one or more of `div`'s direct children have a body.
    """
    children_types = set()
    for i in div.findChildren('div', recursive=False):
        child_type = i.get('TYPE')
        if child_type is not None:
            children_types.add(child_type.lower())
    return body_type in children_types


def section_is_article(section_div: Tag) -> bool:
    """Check if the given section `div` is an article.

    It's the case when none of `div`'s children are of non-article types
    (except for "BODY" and "BODY_CONTENT"), which are ads or obituaries.

    Args:
        section_div (Tag): section `div` to check.

    Returns:
        bool: True if given `div` is an article section.
    """
    types = []
    for c in section_div.findChildren('div'):
        _type = c.get('TYPE').lower()
        if not (_type == 'body' or _type == 'body_content'):
            types.append(_type)
    return not all(t in NON_ARTICLE for t in types)


def find_section_articles(
    section_div: Tag, content_items: list[dict[str, Any]]
) -> list[str]:
    """Parse the articles inside the section div and get their content item ID.

    Recover the content item canonical ID corresponding to each article using 
    the legacy ID (from the OCR) of the articles found in `div`'s children.

    Args:
        section_div (Tag): `div` with the articles for which to get CI IDs.
        content_items (list[dict[str, Any]]): Content items already identified.

    Returns:
        list[str]: List of content item IDs for `div`'s children articles.
    """
    articles_lid = []
    for d in section_div.findChildren("div", {"TYPE": "ARTICLE"}):
        article_id = d.get('DMDID')
        if article_id is not None:
            articles_lid.append(article_id)
    
    children_art = []
    # Then search for corresponding content item
    for i in articles_lid:
        for ci in content_items:
            if i == ci['l']['id']:
                children_art.append(ci['m']['id'])
    return children_art


def remove_section_cis(
    content_items: list[dict[str, Any]], sections: list[dict[str, Any]]
) -> tuple[list[dict[str, Any]], list[dict[str, Any]]]:
    """Remove undesired content items based on the formed sections.

    Some content items are contained within a section and should not be in the
    content items. Given the recovered section content items, they can be 
    removed.

    Args:
        content_items (list[dict[str, Any]]): Content items, to be filtered.
        sections (list[dict[str, Any]]): Formed section content items.

    Returns:
        tuple[list[dict[str, Any]], list[dict[str, Any]]]: Filtered 
            content items and ones that were removed.
    """
    to_remove = [j for i in sections for j in i['l']['canonical_parts']]
    if len(to_remove) == 0:
        return content_items, []
        
    to_remove = set(to_remove)
    new_cis = []
    removed = []
    for ci in content_items:
        if ci['m']['id'] not in to_remove or ci['m']['tp'] == CONTENTITEM_TYPE_IMAGE:
            new_cis.append(ci)
            removed.append(ci['m']['id'])
    
    return new_cis, list(to_remove)

<<<<<<< HEAD
def encode_ark(ark):
    """Replaces (encodes) backslashes in the Ark identifier."""
    return ark.replace('/', '%2f')


def div_has_body(div, body_type='body'):
    """ Returns True if the given `div` has a body in it's direct children
    
    :param div:
    :param body_type:
    :return:
    """
    children_types = set()
    for i in div.findChildren('div', recursive=False):
        child_type = i.get('TYPE')
        if child_type is not None:
            children_types.add(child_type.lower())
    return body_type in children_types


def section_is_article(section_div):
    """ Returns True if the given div's children are all `ad_type`, except for "BODY" and "BODY_CONTENT"
    
    :param section_div:
    :return:
    """
    types = []
    for c in section_div.findChildren('div'):
        _type = c.get('TYPE').lower()
        if not (_type == 'body' or _type == 'body_content'):
            types.append(_type)
    return not all(t in NON_ARTICLE for t in types)


def find_section_articles(section_div, content_items):
    """
    Given a section div, parses all the articles inside of it, and searches the content items for that article.
    :param section_div:
    :param content_items:
    :return:
    """
    articles_lid = []
    for d in section_div.findChildren("div", {"TYPE": "ARTICLE"}):
        article_id = d.get('DMDID')
        if article_id is not None:
            articles_lid.append(article_id)
    
    children_art = []
    # Then search for corresponding content item
    for i in articles_lid:
        for ci in content_items:
            if i == ci['l']['id']:
                children_art.append(ci['m']['id'])
    return children_art


def remove_section_cis(content_items, sections):
    """
    Given all the content items and the formed sections, filters out those that are contained in a section and returns the rest
    :param content_items:
    :param sections:
    :return:
    """
    to_remove = [j for i in sections for j in i['l']['canonical_parts']]
    if len(to_remove) == 0:
        return content_items, []
    
    assert len(to_remove) == len(set(to_remove)), "Articles belonging to multiple sections"
    
    to_remove = set(to_remove)
    new_cis = []
    removed = []
    for ci in content_items:
        if ci['m']['id'] not in to_remove or ci['m']['tp'] == CONTENTITEM_TYPE_IMAGE:
            new_cis.append(ci)
            removed.append(ci['m']['id'])
    
    return new_cis, to_remove


def parse_style(style_div):
    font_family = style_div.get("FONTFAMILY")
    font_size = style_div.get("FONTSIZE")
    font_style = style_div.get("FONTSTYLE")
    font_id = style_div.get("ID")
    
    font_name = font_family
    if font_style is not None:
        font_name = "{}-{}".format(font_name, font_style)
    
    style = {
        "id": font_id,
        "fs": int(font_size),
        "f": font_name
        }
    return style
=======
>>>>>>> 7bd7fe0b
<|MERGE_RESOLUTION|>--- conflicted
+++ resolved
@@ -1,22 +1,13 @@
 from text_importer.importers import CONTENTITEM_TYPE_IMAGE
-<<<<<<< HEAD
-=======
 from bs4.element import Tag
 from typing import Any
->>>>>>> 7bd7fe0b
 
 NON_ARTICLE = ["advertisement", "death_notice"]
 
 
-<<<<<<< HEAD
-def convert_coordinates(hpos, vpos, width, height, x_res, y_res):
-    """
-    x =   (coordinate['xResolution']/254.0) * coordinate['hpos']
-=======
 def convert_coordinates(hpos: int, vpos: int, width: int, height: int,
                         x_res: float, y_res: float) -> list[int]:
     """Convert the coordinates to iiif-compliant ones using the resolution.
->>>>>>> 7bd7fe0b
 
     - x = (coordinate['xResolution']/254.0) * coordinate['hpos']
     - y = (coordinate['yResolution']/254.0) * coordinate['vpos']
@@ -151,102 +142,3 @@
     
     return new_cis, list(to_remove)
 
-<<<<<<< HEAD
-def encode_ark(ark):
-    """Replaces (encodes) backslashes in the Ark identifier."""
-    return ark.replace('/', '%2f')
-
-
-def div_has_body(div, body_type='body'):
-    """ Returns True if the given `div` has a body in it's direct children
-    
-    :param div:
-    :param body_type:
-    :return:
-    """
-    children_types = set()
-    for i in div.findChildren('div', recursive=False):
-        child_type = i.get('TYPE')
-        if child_type is not None:
-            children_types.add(child_type.lower())
-    return body_type in children_types
-
-
-def section_is_article(section_div):
-    """ Returns True if the given div's children are all `ad_type`, except for "BODY" and "BODY_CONTENT"
-    
-    :param section_div:
-    :return:
-    """
-    types = []
-    for c in section_div.findChildren('div'):
-        _type = c.get('TYPE').lower()
-        if not (_type == 'body' or _type == 'body_content'):
-            types.append(_type)
-    return not all(t in NON_ARTICLE for t in types)
-
-
-def find_section_articles(section_div, content_items):
-    """
-    Given a section div, parses all the articles inside of it, and searches the content items for that article.
-    :param section_div:
-    :param content_items:
-    :return:
-    """
-    articles_lid = []
-    for d in section_div.findChildren("div", {"TYPE": "ARTICLE"}):
-        article_id = d.get('DMDID')
-        if article_id is not None:
-            articles_lid.append(article_id)
-    
-    children_art = []
-    # Then search for corresponding content item
-    for i in articles_lid:
-        for ci in content_items:
-            if i == ci['l']['id']:
-                children_art.append(ci['m']['id'])
-    return children_art
-
-
-def remove_section_cis(content_items, sections):
-    """
-    Given all the content items and the formed sections, filters out those that are contained in a section and returns the rest
-    :param content_items:
-    :param sections:
-    :return:
-    """
-    to_remove = [j for i in sections for j in i['l']['canonical_parts']]
-    if len(to_remove) == 0:
-        return content_items, []
-    
-    assert len(to_remove) == len(set(to_remove)), "Articles belonging to multiple sections"
-    
-    to_remove = set(to_remove)
-    new_cis = []
-    removed = []
-    for ci in content_items:
-        if ci['m']['id'] not in to_remove or ci['m']['tp'] == CONTENTITEM_TYPE_IMAGE:
-            new_cis.append(ci)
-            removed.append(ci['m']['id'])
-    
-    return new_cis, to_remove
-
-
-def parse_style(style_div):
-    font_family = style_div.get("FONTFAMILY")
-    font_size = style_div.get("FONTSIZE")
-    font_style = style_div.get("FONTSTYLE")
-    font_id = style_div.get("ID")
-    
-    font_name = font_family
-    if font_style is not None:
-        font_name = "{}-{}".format(font_name, font_style)
-    
-    style = {
-        "id": font_id,
-        "fs": int(font_size),
-        "f": font_name
-        }
-    return style
-=======
->>>>>>> 7bd7fe0b
