--- conflicted
+++ resolved
@@ -42,8 +42,8 @@
 
 def write_error(
     thing: NewspaperIssue | NewspaperPage | IssueDir,
-    error: Exception, 
-    failed_log: str
+    error: Exception,
+    failed_log: str | None,
 ) -> None:
     """Write the given error of a failed import to the `failed_log` file.
 
@@ -53,7 +53,7 @@
         error (Exception): Error that occurred and should be logged.
         failed_log (str): Path to log file for failed imports.
     """
-    logger.error(f'Error when processing {thing}: {error}')
+    logger.error("Error when processing %s: %s", thing, error)
     logger.exception(error)
     if isinstance(thing, NewspaperPage):
         issuedir = thing.issue.issuedir
@@ -63,13 +63,12 @@
         # if it's neither an issue nor a page it must be an issuedir
         issuedir = thing
 
-    note = (
-        f"{canonical_path(issuedir, path_type='dir').replace('/', '-')}: "
-        f"{error}"
-    )
-
-    with open(failed_log, "a+") as f:
-        f.write(note + "\n")
+    note = f"{canonical_path(issuedir, path_type='dir').replace('/', '-')}: " f"{error}"
+
+    if failed_log is not None:
+        with open(failed_log, "a+") as f:
+            f.write(note + "\n")
+
 
 def cleanup(upload_success, filepath):
     """Removes a file if it has been successfully uploaded to S3.
@@ -82,19 +81,19 @@
     if upload_success and os.path.exists(filepath):
         try:
             os.remove(filepath)
-            logger.info(f'Removed temporary file {filepath}')
+            logger.info(f"Removed temporary file {filepath}")
         except Exception as e:
             logger.warning(f"Error {e} occurred when removing {filepath}.")
     else:
-        logger.info(f'Not removing {filepath} as upload has failed')
+        logger.info(f"Not removing {filepath} as upload has failed")
 
 
 def dir2issue(
     issue: IssueDir,
     issue_class: Type[NewspaperIssue],
     failed_log: str | None = None,
-    image_dirs: str | None = None, 
-    temp_dir: str | None = None
+    image_dirs: str | None = None,
+    temp_dir: str | None = None,
 ) -> NewspaperIssue | None:
     """Instantiate a `NewspaperIssue` object from an `IssueDir`.
 
@@ -108,7 +107,7 @@
             instantiation was not successful. Defaults to None.
         image_dirs (str | None, optional): Path to the directory containing the
             information on images, only for Olive importer. Defaults to None.
-        temp_dir (str | None, optional): Temporary directory to unpack the 
+        temp_dir (str | None, optional): Temporary directory to unpack the
             issue's zip archive into. Defaults to None.
 
     Returns:
@@ -132,8 +131,8 @@
     issues: list[IssueDir],
     issue_class: Type[NewspaperIssue],
     failed_log: str | None = None,
-    image_dirs: str | None = None, 
-    temp_dir: str | None = None
+    image_dirs: str | None = None,
+    temp_dir: str | None = None,
 ) -> list[NewspaperIssue]:
     """Instantiate the `NewspaperIssue` objects to import to Impresso's format.
 
@@ -155,9 +154,7 @@
     """
     ret = []
     for issue in issues:
-        np_issue = dir2issue(
-            issue, issue_class, failed_log, image_dirs, temp_dir
-        )
+        np_issue = dir2issue(issue, issue_class, failed_log, image_dirs, temp_dir)
         if np_issue is not None:
             ret.append(np_issue)
     return ret
@@ -167,7 +164,7 @@
     """Flatten an issue into a list of their pages.
 
     As an issue consists of several pages, this function is useful
-    in order to process each page in a truly parallel fashion. 
+    in order to process each page in a truly parallel fashion.
 
     Args:
         issue (NewspaperIssue): Issue to collect the pages of.
@@ -183,19 +180,18 @@
 
 
 def serialize_pages(
-    pages: list[NewspaperPage],
-    output_dir: str | None = None
+    pages: list[NewspaperPage], output_dir: str | None = None
 ) -> list[Tuple[IssueDir, str]]:
     """Serialize a list of pages to an output directory.
 
     Args:
         pages (list[NewspaperPage]): Input newspaper pages.
-        output_dir (str | None, optional): Path to the output directory. 
+        output_dir (str | None, optional): Path to the output directory.
             Defaults to None.
 
     Returns:
-        list[Tuple[IssueDir, str]]: A list of tuples (`IssueDir`, `path`), 
-            where the `IssueDir` object represents the issue to which pages 
+        list[Tuple[IssueDir, str]]: A list of tuples (`IssueDir`, `path`),
+            where the `IssueDir` object represents the issue to which pages
             belong, and `path` the path to the individual page JSON file.
     """
     result = []
@@ -204,25 +200,20 @@
 
         issue_dir = copy(page.issue.issuedir)
 
-        out_dir = os.path.join(
-            output_dir,
-            canonical_path(issue_dir, path_type="dir")
-        )
+        out_dir = os.path.join(output_dir, canonical_path(issue_dir, path_type="dir"))
 
         if not os.path.exists(out_dir):
             os.makedirs(out_dir)
 
         canonical_filename = canonical_path(
-            issue_dir,
-            "p" + str(page.number).zfill(4),
-            ".json"
+            issue_dir, "p" + str(page.number).zfill(4), ".json"
         )
 
         out_file = os.path.join(out_dir, canonical_filename)
 
-        with open(out_file, 'w', encoding='utf-8') as jsonfile:
+        with open(out_file, "w", encoding="utf-8") as jsonfile:
             json.dump(page.page_data, jsonfile)
-            logger.info(f"Written page \'{page.number}\' to {out_file}")
+            logger.info(f"Written page '{page.number}' to {out_file}")
         result.append((issue_dir, out_file))
 
     # TODO: this can be deleted, I believe as it has no effect
@@ -230,9 +221,7 @@
     return result
 
 
-def process_pages(
-    pages: list[NewspaperPage], failed_log: str
-) -> list[NewspaperPage]:
+def process_pages(pages: list[NewspaperPage], failed_log: str) -> list[NewspaperPage]:
     """Given a list of pages, trigger the ``.parse()`` method of each page.
 
     Args:
@@ -271,39 +260,42 @@
         s3_bucket (str | None): Output s3 bucket for the json files.
         issue_class (Type[NewspaperIssue]): Newspaper issue class to import,
             (Child of ``NewspaperIssue``).
-        image_dirs (str | None): Directory of images for Olive format, 
+        image_dirs (str | None): Directory of images for Olive format,
             (can be multiple).
         temp_dir (str | None): Temporary directory for extracting archives
             (applies only to importers make use of ``ZipArchive``).
         chunk_size (int | None): Chunk size in years used to process issues.
     """
-    msg = f'Issues to import: {len(issues)}'
+    msg = f"Issues to import: {len(issues)}"
     logger.info(msg)
     failed_log_path = os.path.join(
-        out_dir,
-        f'failed-{strftime("%Y-%m-%d-%H-%M-%S")}.log'
+        out_dir, f'failed-{strftime("%Y-%m-%d-%H-%M-%S")}.log'
     )
     if chunk_size is not None:
         csize = int(chunk_size)
         chunks = groupby(
-            sorted(issues, key=lambda x: x.date.year), 
-            lambda x: x.date.year - (x.date.year % csize)
+            sorted(issues, key=lambda x: x.date.year),
+            lambda x: x.date.year - (x.date.year % csize),
         )
 
         chunks = [(year, list(issues)) for year, issues in chunks]
-        logger.info(f"Dividing issues into chunks of {chunk_size} years "
-                    f"({len(chunks)} chunks in total)")
+        logger.info(
+            f"Dividing issues into chunks of {chunk_size} years "
+            f"({len(chunks)} chunks in total)"
+        )
         for year, issue_chunk in chunks:
-            logger.info(f"Chunk of period {year} - {year + csize - 1} covers "
-                        f"{len(issue_chunk)} issues")
+            logger.info(
+                f"Chunk of period {year} - {year + csize - 1} covers "
+                f"{len(issue_chunk)} issues"
+            )
     else:
         chunks = [(None, issues)]
 
     for year, issue_chunk in chunks:
         if year is None:
-            period = 'all years'
+            period = "all years"
         else:
-            period = f'{year} - {year + csize - 1}'
+            period = f"{year} - {year + csize - 1}"
 
         temp_issue_bag = db.from_sequence(issue_chunk, partition_size=20)
 
@@ -312,26 +304,29 @@
             issue_class=issue_class,
             failed_log=failed_log_path,
             image_dirs=image_dirs,
-            temp_dir=temp_dir
+            temp_dir=temp_dir,
         ).persist()
 
-        logger.info(f'Start compressing issues for {period}')
+        logger.info("Start compressing issues for %s", period)
 
         compressed_issue_files = (
-            issue_bag.groupby(lambda i: (i.journal, i.date.year)) 
-            .starmap(compress_issues, 
-                     manifest=manifest,
-                     output_dir=out_dir,
-                     failed_log=failed_log_path) 
+            issue_bag.groupby(lambda i: (i.journal, i.date.year))
+            .starmap(compress_issues, output_dir=out_dir, failed_log=failed_log_path)
             .compute()
         )
 
-        # recover the updated manifest
-        manifest = compressed_issue_files[0][2]
-        
-        logger.info(f'Done compressing issues for {period}')
-
-        logger.info(f'Start uploading issues for {period}')
+        logger.info("Done compressing issues for %s, updating the manifest...", period)
+        # Once the issues were written to the fs without issues, add their info to the manifest
+        for index, (np_year, filepath, yearly_stats) in enumerate(
+            compressed_issue_files
+        ):
+            manifest.add_count_list_by_title_year(
+                np_year.split("-")[0], np_year.split("-")[1], yearly_stats
+            )
+            # remove the yearly stats from the filenames
+            compressed_issue_files[index] = (np_year, filepath)
+
+        logger.info("Start uploading issues for %s", period)
 
         # NOTE: As a function of the partitioning size and the number of issues,
         # the issues of a single year may be assigned to different partitions.
@@ -342,12 +337,14 @@
         # TODO: The issues should be processed within a dask dataframe instead of bag
         # to get cleaner code while ensuring proper partitioning.
 
-        (db.from_sequence(set(compressed_issue_files)) 
-         .map(lambda tuple: (tuple[0], tuple[1])) 
-         .starmap(upload_issues, bucket_name=s3_bucket)
-         .starmap(cleanup).compute())
-
-        logger.info(f'Done uploading issues for {period}')
+        (
+            db.from_sequence(set(compressed_issue_files))
+            .starmap(upload_issues, bucket_name=s3_bucket, failed_log=failed_log_path)
+            .starmap(cleanup)
+            .compute()
+        )
+
+        logger.info(f"Done uploading issues for {period}")
 
         processed_issues = list(issue_bag)
         random.shuffle(processed_issues)
@@ -355,7 +352,7 @@
         chunks = chunk(processed_issues, 400)
 
         for chunk_n, chunk_of_issues in enumerate(chunks):
-            logger.info(f'Processing chunk {chunk_n} of pages for {period}')
+            logger.info(f"Processing chunk {chunk_n} of pages for {period}")
 
             pages_bag = (
                 db.from_sequence(chunk_of_issues, partition_size=2)
@@ -365,45 +362,49 @@
                 .map_partitions(serialize_pages, output_dir=out_dir)
             )
 
-            pages_out_dir = os.path.join(out_dir, 'pages')
+            pages_out_dir = os.path.join(out_dir, "pages")
             Path(pages_out_dir).mkdir(exist_ok=True)
 
-            logger.info(f'Start compressing and uploading pages '
-                        f'of chunk {chunk_n} for {period}')
+            logger.info(
+                "Start compressing and uploading pages of chunk %s for %s",
+                chunk_n,
+                period,
+            )
+
             pages_bag = (
                 pages_bag.groupby(
-                    lambda x: canonical_path(
-                        x[0], path_type='dir'
-                    ).replace('/', '-')
+                    lambda x: canonical_path(x[0], path_type="dir").replace("/", "-")
                 )
                 .starmap(
-                    compress_pages, suffix='pages', output_dir=pages_out_dir
+                    compress_pages,
+                    suffix="pages",
+                    output_dir=pages_out_dir,
+                    failed_log=failed_log_path,
                 )
-                .starmap(upload_pages, bucket_name=s3_bucket) 
-                .starmap(cleanup) 
+                .starmap(
+                    upload_pages, bucket_name=s3_bucket, failed_log=failed_log_path
+                )
+                .starmap(cleanup)
                 .compute()
             )
 
-            logger.info(f'Done compressing and uploading pages '
-                        f'of chunk {chunk_n} for {period}')
-
-        # free some dask memory 
+            logger.info(
+                f"Done compressing and uploading pages "
+                f"of chunk {chunk_n} for {period}"
+            )
+
+        # free some dask memory
         if client:
             # if client is defined here
-            client.cancel(issue_bag) 
+            client.cancel(issue_bag)
         else:
             del issue_bag
 
     remove_filelocks(out_dir)
 
     # finalize and compute the manifest
-<<<<<<< HEAD
-    manifest.compute(export_to_git_and_s3 = False)
-    manifest.validate_and_export_manifest(push_to_git=False)
-=======
-    manifest.compute(export_to_git_and_s3 = True)
+    manifest.compute(export_to_git_and_s3=True)
     # manifest.validate_and_export_manifest(push_to_git=False)
->>>>>>> 94dc89ab
 
     if temp_dir is not None and os.path.isdir(temp_dir):
         shutil.rmtree(temp_dir, ignore_errors=True)
@@ -419,7 +420,8 @@
     key: str,
     json_files: list[str],
     output_dir: str,
-    suffix: str = ""
+    suffix: str = "",
+    failed_log: str | None = None,
 ) -> Tuple[str, str]:
     """Merge a set of JSON line files into a single compressed archive.
 
@@ -432,32 +434,30 @@
     Returns:
         Tuple[str, str]: Sorting key [0] and path to serialized file [1].
     """
-    newspaper, year, month, day, edition = key.split('-')
+    newspaper, year, month, day, edition = key.split("-")
     suffix_string = "" if suffix == "" else f"-{suffix}"
     filename = (
-        f'{newspaper}-{year}-{month}-{day}-{edition}'
-        f'{suffix_string}.jsonl.bz2'
+        f"{newspaper}-{year}-{month}-{day}-{edition}" f"{suffix_string}.jsonl.bz2"
     )
     filepath = os.path.join(output_dir, filename)
-    logger.info(f'Compressing {len(json_files)} JSON files into {filepath}')
-
-    with smart_open_function(filepath, 'wb') as fout:
+    logger.info(f"Compressing {len(json_files)} JSON files into {filepath}")
+
+    with smart_open_function(filepath, "wb") as fout:
         writer = jsonlines.Writer(fout)
 
         items_count = 0
         for issue, json_file in json_files:
 
-            with open(json_file, 'r') as inpf:
+            with open(json_file, "r") as inpf:
                 try:
                     item = json.load(inpf)
                     writer.write(item)
                     items_count += 1
                 except JSONDecodeError as e:
-                    logger.error(f'Reading data from {json_file} failed')
+                    logger.error(f"Reading data from {json_file} failed")
                     logger.exception(e)
-            logger.info(
-                f'Written {items_count} docs from {json_file} to {filepath}'
-            )
+                    write_error(filepath, e, failed_log)
+            logger.info(f"Written {items_count} docs from {json_file} to {filepath}")
 
         writer.close()
 
@@ -470,7 +470,7 @@
     manifest: DataManifest,
     output_dir: str | None = None,
     failed_log: str | None = None,
-) -> Tuple[str, str, str]:
+) -> Tuple[str, str, list[dict[str, int]]]:
     """Compress issues of the same Journal-year and save them in a json file.
 
     First check if the file exists, load it and then over-write/add the newly
@@ -479,7 +479,7 @@
     corresponds to an individual and issue document in the canonical format.
 
     Args:
-        key (Tuple[str, int]): Newspaper ID and year of input issues 
+        key (Tuple[str, int]): Newspaper ID and year of input issues
             (e.g. `(GDL, 1900)`).
         issues (list[NewspaperIssue]): A list of `NewspaperIssue` instances.
         output_dir (str | None, optional): Output directory. Defaults to None.
@@ -487,26 +487,27 @@
             instantiation was not successful. Defaults to None.
 
     Returns:
-        Tuple[str, str]: Label following the template `<NEWSPAPER>-<YEAR>` and 
+        Tuple[str, str]: Label following the template `<NEWSPAPER>-<YEAR>` and
             the path to the the compressed `.bz2` file.
+            TODO: add update
     """
     newspaper, year = key
-    filename = f'{newspaper}-{year}-issues.jsonl.bz2'
+    filename = f"{newspaper}-{year}-issues.jsonl.bz2"
     filepath = os.path.join(output_dir, filename)
-    logger.info(f'Compressing {len(issues)} JSON files into {filepath}')
+    logger.info(f"Compressing {len(issues)} JSON files into {filepath}")
 
     # put a file lock to avoid the overwriting of files due to parallelization
     lock = FileLock(filepath + ".lock", timeout=13)
     items = [issue.issue_data for issue in issues]
     try:
         with lock:
-            with smart_open_function(filepath, 'ab') as fout:
+            with smart_open_function(filepath, "ab") as fout:
                 writer = jsonlines.Writer(fout)
 
-                #items = [issue.issue_data for issue in issues]
+                # items = [issue.issue_data for issue in issues]
                 writer.write_all(items)
 
-                logger.info(f'Written {len(items)} issues to {filepath}')
+                logger.info(f"Written {len(items)} issues to {filepath}")
                 writer.close()
     except Exception as e:
         logger.error(f"Error for {filepath}")
@@ -514,16 +515,19 @@
         write_error(filepath, e, failed_log)
 
     # Once the issues were written without issues, add their info to the manifest
+    yearly_stats = []
     for i in items:
-        manifest.add_by_title_year(newspaper, year, counts_for_canonical_issue(i))
-
-    return f'{newspaper}-{year}', filepath, manifest
+        yearly_stats.append(counts_for_canonical_issue(i))
+        # manifest.add_by_title_year(newspaper, year, counts_for_canonical_issue(i))
+
+    return f"{newspaper}-{year}", filepath, yearly_stats
 
 
 def upload_issues(
     sort_key: str,
     filepath: str,
-    bucket_name: str | None = None
+    bucket_name: str | None = None,
+    failed_log: str | None = None,
 ) -> Tuple[bool, str]:
     """Upload an issues JSON-line file to a given S3 bucket.
 
@@ -534,69 +538,66 @@
         filepath (str): Path of the file to upload to S3.
         bucket_name (str | None, optional): Name of S3 bucket where to upload
             the file. Defaults to None.
-
+        TODO: update docstring
     Returns:
         Tuple[bool, str]: Whether the upload was successful and the path to the
             uploaded file.
     """
     # create connection with bucket
     # copy contents to s3 key
-    newspaper, year = sort_key.split('-')
-    key_name = "{}/{}/{}".format(
-        newspaper,
-        "issues",
-        os.path.basename(filepath)
+    newspaper, year = sort_key.split("-")
+    key_name = "{}/{}/{}".format(newspaper, "issues", os.path.basename(filepath))
+    s3 = get_s3_resource()
+    if bucket_name is not None:
+        try:
+            bucket = s3.Bucket(bucket_name)
+            bucket.upload_file(filepath, key_name)
+            logger.info(f"Uploaded {filepath} to {key_name}")
+            return True, filepath
+        except Exception as e:
+            logger.error(f"The upload of {filepath} failed with error {e}")
+            write_error(filepath, e, failed_log)
+    else:
+        logger.info(f"Bucket name is None, not uploading issue {filepath}.")
+    return False, filepath
+
+
+def upload_pages(
+    sort_key: str,
+    filepath: str,
+    bucket_name: str | None = None,
+    failed_log: str | None = None,
+) -> Tuple[bool, str]:
+    """Upload a page JSON file to a given S3 bucket.
+
+    Args:
+        sort_key (str): the key used to group articles (e.g. "GDL-1900").
+        filepath (str): Path of the file to upload to S3.
+        bucket_name (str | None, optional): Name of S3 bucket where to upload
+            the file. Defaults to None.
+        TODO: update docstring
+    Returns:
+        Tuple[bool, str]: Whether the upload was successful and the path to the
+            uploaded file.
+    """
+    # create connection with bucket
+    # copy contents to s3 key
+    newspaper, year, month, day, edition = sort_key.split("-")
+    key_name = "{}/pages/{}/{}".format(
+        newspaper, f"{newspaper}-{year}", os.path.basename(filepath)
     )
     s3 = get_s3_resource()
     if bucket_name is not None:
         try:
             bucket = s3.Bucket(bucket_name)
             bucket.upload_file(filepath, key_name)
-            logger.info(f'Uploaded {filepath} to {key_name}')
+            logger.info(f"Uploaded {filepath} to {key_name}")
             return True, filepath
         except Exception as e:
-            logger.error(f'The upload of {filepath} failed with error {e}')
+            logger.error(f"The upload of {filepath} failed with error {e}")
+            write_error(filepath, e, failed_log)
     else:
-        logger.info(f'Bucket name is None, not uploading issue {filepath}.')
-    return False, filepath
-
-
-def upload_pages( 
-    sort_key: str,
-    filepath: str,
-    bucket_name: str | None = None
-) -> Tuple[bool, str]:
-    """Upload a page JSON file to a given S3 bucket.
-
-    Args:
-        sort_key (str): the key used to group articles (e.g. "GDL-1900").
-        filepath (str): Path of the file to upload to S3.
-        bucket_name (str | None, optional): Name of S3 bucket where to upload
-            the file. Defaults to None.
-
-    Returns:
-        Tuple[bool, str]: Whether the upload was successful and the path to the
-            uploaded file.
-    """
-    # create connection with bucket
-    # copy contents to s3 key
-    newspaper, year, month, day, edition = sort_key.split('-')
-    key_name = "{}/pages/{}/{}".format(
-        newspaper,
-        f'{newspaper}-{year}',
-        os.path.basename(filepath)
-    )
-    s3 = get_s3_resource()
-    if bucket_name is not None:
-        try:
-            bucket = s3.Bucket(bucket_name)
-            bucket.upload_file(filepath, key_name)
-            logger.info(f'Uploaded {filepath} to {key_name}')
-            return True, filepath
-        except Exception as e:
-            logger.error(f'The upload of {filepath} failed with error {e}')
-    else:
-        logger.info(f'Bucket name is None, not uploading page {filepath}.')
+        logger.info(f"Bucket name is None, not uploading page {filepath}.")
     return False, filepath
 
 
@@ -613,4 +614,6 @@
             if file.endswith(".lock"):
                 os.remove(os.path.join(output_dir, file))
         except FileNotFoundError as e:
-            logger.error("File %s could not be removed as it does not exist: %s.", file, e)+            logger.error(
+                "File %s could not be removed as it does not exist: %s.", file, e
+            )