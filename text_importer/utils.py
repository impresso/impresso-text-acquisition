import json
import logging
import os
import contextlib
import pathlib
import importlib_resources

import python_jsonschema_objects as pjs
from datetime import date
from typing import Any

logger = logging.getLogger(__name__)


def init_logger(
    _logger: logging.RootLogger, log_level: int, log_file: str
) -> logging.RootLogger:
    """Initialise the logger.

    Args:
        _logger (logging.RootLogger): Logger instance to initialise.
        log_level (int): Desidered logging level (e.g. ``logging.INFO``).
        log_file (str): Path to destination file for logging output. If no
            output file is provided (``log_file`` is ``None``) logs will 
            be written to standard output.

    Returns:
        logging.RootLogger: The initialised logger object.
    """
    # Initialise the logger
    _logger.setLevel(log_level)

    if log_file is not None:
        handler = logging.FileHandler(filename=log_file, mode="w")
    else:
        handler = logging.StreamHandler()

    formatter = logging.Formatter(
        "%(asctime)s %(name)-12s %(levelname)-8s %(message)s"
    )
    handler.setFormatter(formatter)
    _logger.addHandler(handler)

    _logger.info("Logger successfully initialised")
    return _logger

def get_pkg_resource(
    file_manager: contextlib.ExitStack, path: str, package: str = "text_importer"
) -> pathlib.PosixPath:
    """Return the resource at `path` in `package`, using a context manager.

    Note: 
        The context manager `file_manager` needs to be instantiated prior to 
        calling this function and should be closed once the package resource 
        is no longer of use.

    Args:
        file_manager (contextlib.ExitStack): Context manager.
        path (str): Path to the desired resource in given package.
        package (str, optional): Package name. Defaults to "text_importer".

    Returns:
        pathlib.PosixPath: Path to desired managed resource.
    """
    ref = importlib_resources.files(package)/path
    return file_manager.enter_context(importlib_resources.as_file(ref))


def get_page_schema(
    schema_folder: str = "impresso-schemas/json/newspaper/page.schema.json"
) -> pjs.util.Namespace:
    """Generate a list of python classes starting from a JSON schema.

    Args:
        schema_folder (str, optional): Path to the schema folder. Defaults to
            "impresso-schemas/json/newspaper/page.schema.json".

    Returns:
        pjs.util.Namespace: Newspaper page schema based on canonical format.
    """
    file_manager = contextlib.ExitStack()
    schema_path = get_pkg_resource(file_manager, schema_folder)
    with open(os.path.join(schema_path), "r") as f:
        json_schema = json.load(f)
    builder = pjs.ObjectBuilder(json_schema)
    ns = builder.build_classes().NewspaperPage
    file_manager.close()
    return ns


def get_issue_schema(
    schema_folder: str = "impresso-schemas/json/newspaper/issue.schema.json"
) -> pjs.util.Namespace:
    """Generate a list of python classes starting from a JSON schema.

    Args:
        schema_folder (str, optional): Path to the schema folder. Defaults to
            "impresso-schemas/json/newspaper/issue.schema.json".

    Returns:
        pjs.util.Namespace: Newspaper issue schema based on canonical format.
    """
<<<<<<< HEAD
    schema_path = pkg_resources.resource_filename("text_importer", 
                                                  schema_folder)
=======
    file_manager = contextlib.ExitStack()
    schema_path = get_pkg_resource(file_manager, schema_folder)
>>>>>>> 4ce94442
    with open(os.path.join(schema_path), "r") as f:
        json_schema = json.load(f)
    builder = pjs.ObjectBuilder(json_schema)
    ns = builder.build_classes().NewspaperIssue
    file_manager.close()
    return ns


def get_access_right(
    journal: str, date: date, access_rights: dict[str, dict[str, str]]
) -> str:
    """Fetch the access rights for a specific journal and publication date.

    Args:
        journal (str): Journal name.
        date (date): Publication date of the journal
        access_rights (dict[str, dict[str, str]]): Access rights for various
            journals.

    Returns:
        str: Access rights for specific journal issue.
    """
    rights = access_rights[journal]
    if rights["time"] == "all":
        return rights["access-right"].replace("-", "_")
    else:
        # TODO: this should rather be a custom exception
        logger.warning(f"Access right not defined for {journal}-{date}")


def verify_imported_issues(
    actual_issue_json: dict[str, Any], expected_issue_json: dict[str, Any]
) -> None:
    """Verify that the imported issues fit expectations.

    Two verifications are done: the number of content items, and their IDs. 

    Args:
        actual_issue_json (dict[str, Any]): Created issue json,
        expected_issue_json (dict[str, Any]): Expected issue json.
    """
    # FIRST CHECK: number of content items
    actual_ids = set([i["m"]["id"] for i in actual_issue_json["i"]])
    expected_ids = set([i["m"]["id"] for i in expected_issue_json["i"]])
    logger.info(f"[{actual_issue_json['id']}] "
                f"Expected IDs: {len(expected_ids)}"
                f"; actual IDs: {len(actual_ids)}")
    assert expected_ids.difference(actual_ids) == set()

    # SECOND CHECK: identity of content items
    # the assumption here is that: 1) content item IDs are the same;
    # 2) two CIs are identical when their legacy information is
    # identical (e.g. ID of the XML elememnt in the Olive file)
    for actual_content_item in actual_issue_json["i"]:

        try:
            expected_content_item = [
                ci
                for ci in expected_issue_json["i"]
                if ci["m"]["id"] == actual_content_item["m"]["id"]
            ][0]
        except Exception:
            # usually these are images: they were not there in the
            # first content ingestion; nothing to worry about
            continue

        assert actual_content_item["l"] == expected_content_item["l"]

        logger.info(f"Content item {actual_content_item['m']['id']}"
                     "dit not change (legacy metadata are identical)")<|MERGE_RESOLUTION|>--- conflicted
+++ resolved
@@ -1,7 +1,7 @@
 import json
 import logging
 import os
-import contextlib
+from contextlib import ExitStack
 import pathlib
 import importlib_resources
 
@@ -45,7 +45,7 @@
     return _logger
 
 def get_pkg_resource(
-    file_manager: contextlib.ExitStack, path: str, package: str = "text_importer"
+    file_manager: ExitStack, path: str, package: str = "text_importer"
 ) -> pathlib.PosixPath:
     """Return the resource at `path` in `package`, using a context manager.
 
@@ -78,7 +78,7 @@
     Returns:
         pjs.util.Namespace: Newspaper page schema based on canonical format.
     """
-    file_manager = contextlib.ExitStack()
+    file_manager = ExitStack()
     schema_path = get_pkg_resource(file_manager, schema_folder)
     with open(os.path.join(schema_path), "r") as f:
         json_schema = json.load(f)
@@ -100,13 +100,8 @@
     Returns:
         pjs.util.Namespace: Newspaper issue schema based on canonical format.
     """
-<<<<<<< HEAD
-    schema_path = pkg_resources.resource_filename("text_importer", 
-                                                  schema_folder)
-=======
-    file_manager = contextlib.ExitStack()
+    file_manager = ExitStack()
     schema_path = get_pkg_resource(file_manager, schema_folder)
->>>>>>> 4ce94442
     with open(os.path.join(schema_path), "r") as f:
         json_schema = json.load(f)
     builder = pjs.ObjectBuilder(json_schema)
