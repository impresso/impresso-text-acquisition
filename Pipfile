[[source]]

url = "https://pypi.python.org/simple"
verify_ssl = true
name = "pypi"


[packages]

"bs4" = "*"
docopt = "*"
pandas = "*"
dask = {extras = ["complete"]}
lxml = "*"
python-jsonschema-objects = "*"
jsonlines = "*"
<<<<<<< HEAD
impresso-commons = {git = "ssh://git@github.com/impresso/impresso-pycommons.git", editable = true}
"e1839a8" = {path = ".", editable = true}
=======
boto = "*"
impresso_commons = {git = "ssh://git@github.com/impresso/impresso-pycommons.git", editable = true}
>>>>>>> 2bcaf34c


[dev-packages]

pytest = "*"
ipython = "*"
ipdb = "*"
smart-open = "*"
jupyter = "*"
"flake8" = "*"
isort = "*"


[requires]

python_version = "3.6"<|MERGE_RESOLUTION|>--- conflicted
+++ resolved
@@ -14,14 +14,8 @@
 lxml = "*"
 python-jsonschema-objects = "*"
 jsonlines = "*"
-<<<<<<< HEAD
-impresso-commons = {git = "ssh://git@github.com/impresso/impresso-pycommons.git", editable = true}
-"e1839a8" = {path = ".", editable = true}
-=======
 boto = "*"
 impresso_commons = {git = "ssh://git@github.com/impresso/impresso-pycommons.git", editable = true}
->>>>>>> 2bcaf34c
-
 
 [dev-packages]
 
